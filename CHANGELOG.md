<<<<<<< HEAD
## v0.21.0-WIP

- Added Bitbucket OAuth2 provider ([#3948](https://github.com/pocketbase/pocketbase/pull/3948); thanks @aabajyan).

- Added `TestMailer.SentMessages` field that holds all sent test app emails until cleanup.
=======
## v0.20.6

- Fixed JSVM types generation for functions with omitted arg types ([#4145](https://github.com/pocketbase/pocketbase/issues/4145)).

- Updated Go deps.
>>>>>>> 931f6bc0


## v0.20.5

- Minor CSS fix for the Admin UI to prevent the searchbar within a popup from expanding too much and pushing the controls out of the visible area ([#4079](https://github.com/pocketbase/pocketbase/issues/4079#issuecomment-1876994116)).


## v0.20.4

- Small fix for a regression introduced with the recent `json` field changes that was causing View collection column expressions recognized as `json` to fail to resolve ([#4072](https://github.com/pocketbase/pocketbase/issues/4072)).


## v0.20.3

- Fixed the `json` field query comparisons to work correctly with plain JSON values like `null`, `bool` `number`, etc. ([#4068](https://github.com/pocketbase/pocketbase/issues/4068)).
  Since there are plans in the future to allow custom SQLite builds and also in some situations it may be useful to be able to distinguish `NULL` from `''`,
  for the `json` fields (and for any other future non-standard field) we no longer apply `COALESCE` by default, aka.:
  ```
  Dataset:
  1) data: json(null)
  2) data: json('')

  For the filter "data = null" only 1) will resolve to TRUE.
  For the filter "data = ''"   only 2) will resolve to TRUE.
  ```

- Minor Go tests improvements
  - Sorted the record cascade delete references to ensure that the delete operation will preserve the order of the fired events when running the tests.
  - Marked some of the tests as safe for parallel execution to speed up a little the GitHub action build times.


## v0.20.2

- Added `sleep(milliseconds)` JSVM binding.
  _It works the same way as Go `time.Sleep()`, aka. it pauses the goroutine where the JSVM code is running._

- Fixed multi-line text paste in the Admin UI search bar ([#4022](https://github.com/pocketbase/pocketbase/discussions/4022)).

- Fixed the monospace font loading in the Admin UI.

- Fixed various reported docs and code comment typos.


## v0.20.1

- Added `--dev` flag and its accompanying `app.IsDev()` method (_in place of the previously removed `--debug`_) to assist during development ([#3918](https://github.com/pocketbase/pocketbase/discussions/3918)).
  The `--dev` flag prints in the console "everything" and more specifically:
  - the data DB SQL statements
  - all `app.Logger().*` logs (debug, info, warning, error, etc.), no matter of the logs persistence settings in the Admin UI

- Minor Admin UI fixes:
  - Fixed the log `error` label text wrapping.
  - Added the log `referer` (_when it is from a different source_) and `details` labels in the logs listing.
  - Removed the blank current time entry from the logs chart because it was causing confusion when used with custom time ranges.
  - Updated the SQL syntax highlighter and keywords autocompletion in the Admin UI to recognize `CAST(x as bool)` expressions.

- Replaced the default API tests timeout with a new `ApiScenario.Timeout` option ([#3930](https://github.com/pocketbase/pocketbase/issues/3930)).
  A negative or zero value means no tests timeout.
  If a single API test takes more than 3s to complete it will have a log message visible when the test fails or when `go test -v` flag is used.

- Added timestamp at the beginning of the generated JSVM types file to avoid creating it everytime with the app startup.


## v0.20.0

- Added `expand`, `filter`, `fields`, custom query and headers parameters support for the realtime subscriptions.
    _Requires JS SDK v0.20.0+ or Dart SDK v0.17.0+._

    ```js
    // JS SDK v0.20.0
    pb.collection("example").subscribe("*", (e) => {
      ...
    }, {
      expand: "someRelField",
      filter: "status = 'active'",
      fields: "id,expand.someRelField.*:excerpt(100)",
    })
    ```

    ```dart
    // Dart SDK v0.17.0
    pb.collection("example").subscribe("*", (e) {
        ...
      },
      expand: "someRelField",
      filter: "status = 'active'",
      fields: "id,expand.someRelField.*:excerpt(100)",
    )
    ```

- Generalized the logs to allow any kind of application logs, not just requests.

    The new `app.Logger()` implements the standard [`log/slog` interfaces](https://pkg.go.dev/log/slog) available with Go 1.21.
    ```
    // Go: https://pocketbase.io/docs/go-logging/
    app.Logger().Info("Example message", "total", 123, "details", "lorem ipsum...")

    // JS: https://pocketbase.io/docs/js-logging/
    $app.logger().info("Example message", "total", 123, "details", "lorem ipsum...")
    ```

    For better performance and to minimize blocking on hot paths, logs are currently written with
    debounce and on batches:
    - 3 seconds after the last debounced log write
    - when the batch threshold is reached (currently 200)
    - right before app termination to attempt saving everything from the existing logs queue

    Some notable log related changes:

    - ⚠️ Bumped the minimum required Go version to 1.21.

    - ⚠️ Removed `_requests` table in favor of the generalized `_logs`.
      _Note that existing logs will be deleted!_

    - ⚠️ Renamed the following `Dao` log methods:
      ```go
      Dao.RequestQuery(...)      -> Dao.LogQuery(...)
      Dao.FindRequestById(...)   -> Dao.FindLogById(...)
      Dao.RequestsStats(...)     -> Dao.LogsStats(...)
      Dao.DeleteOldRequests(...) -> Dao.DeleteOldLogs(...)
      Dao.SaveRequest(...)       -> Dao.SaveLog(...)
      ```
    - ⚠️ Removed `app.IsDebug()` and the `--debug` flag.
      This was done to avoid the confusion with the new logger and its debug severity level.
      If you want to store debug logs you can set `-4` as min log level from the Admin UI.

    - Refactored Admin UI Logs:
      - Added new logs table listing.
      - Added log settings option to toggle the IP logging for the activity logger.
      - Added log settings option to specify a minimum log level.
      - Added controls to export individual or bulk selected logs as json.
      - Other minor improvements and fixes.

- Added new `filesystem/System.Copy(src, dest)` method to copy existing files from one location to another.
  _This is usually useful when duplicating records with `file` field(s) programmatically._

- Added `filesystem.NewFileFromUrl(ctx, url)` helper method to construct a `*filesystem.BytesReader` file from the specified url.

- OAuth2 related additions:

    - Added new `PKCE()` and `SetPKCE(enable)` OAuth2 methods to indicate whether the PKCE flow is supported or not.
      _The PKCE value is currently configurable from the UI only for the OIDC providers._
      _This was added to accommodate OIDC providers that may throw an error if unsupported PKCE params are submitted with the auth request (eg. LinkedIn; see [#3799](https://github.com/pocketbase/pocketbase/discussions/3799#discussioncomment-7640312))._

    - Added new `displayName` field for each `listAuthMethods()` OAuth2 provider item.
      _The value of the `displayName` property is currently configurable from the UI only for the OIDC providers._

    - Added `expiry` field to the OAuth2 user response containing the _optional_ expiration time of the OAuth2 access token ([#3617](https://github.com/pocketbase/pocketbase/discussions/3617)).

    - Allow a single OAuth2 user to be used for authentication in multiple auth collection.
      _⚠️ Because now you can have more than one external provider with `collectionId-provider-providerId` pair, `Dao.FindExternalAuthByProvider(provider, providerId)` method was removed in favour of the more generic `Dao.FindFirstExternalAuthByExpr(expr)`._

- Added `onlyVerified` auth collection option to globally disallow authentication requests for unverified users.

- Added support for single line comments (ex. `// your comment`) in the API rules and filter expressions.

- Added support for specifying a collection alias in `@collection.someCollection:alias.*`.

- Soft-deprecated and renamed `app.Cache()` with `app.Store()`.

- Minor JSVM updates and fixes:

    - Updated `$security.parseUnverifiedJWT(token)` and `$security.parseJWT(token, key)` to return the token payload result as plain object.

    - Added `$apis.requireGuestOnly()` middleware JSVM binding ([#3896](https://github.com/pocketbase/pocketbase/issues/3896)).

- Use `IS NOT` instead of `!=` as not-equal SQL query operator to handle the cases when comparing with nullable columns or expressions (eg. `json_extract` over `json` field).
  _Based on my local dataset I wasn't able to find a significant difference in the performance between the 2 operators, but if you stumble on a query that you think may be affected negatively by this, please report it and I'll test it further._

- Added `MaxSize` `json` field option to prevent storing large json data in the db ([#3790](https://github.com/pocketbase/pocketbase/issues/3790)).
  _Existing `json` fields are updated with a system migration to have a ~2MB size limit (it can be adjusted from the Admin UI)._

- Fixed negative string number normalization support for the `json` field type.

- Trigger the `app.OnTerminate()` hook on `app.Restart()` call.
  _A new bool `IsRestart` field was also added to the `core.TerminateEvent` event._

- Fixed graceful shutdown handling and speed up a little the app termination time.

- Limit the concurrent thumbs generation to avoid high CPU and memory usage in spiky scenarios ([#3794](https://github.com/pocketbase/pocketbase/pull/3794); thanks @t-muehlberger).
  _Currently the max concurrent thumbs generation processes are limited to "total of logical process CPUs + 1"._
  _This is arbitrary chosen and may change in the future depending on the users feedback and usage patterns._
  _If you are experiencing OOM errors during large image thumb generations, especially in container environment, you can try defining the `GOMEMLIMIT=500MiB` env variable before starting the executable._

- Slightly speed up (~10%) the thumbs generation by changing from cubic (`CatmullRom`) to bilinear (`Linear`) resampling filter (_the quality difference is very little_).

- Added a default red colored Stderr output in case of a console command error.
  _You can now also silence individually custom commands errors using the `cobra.Command.SilenceErrors` field._

- Fixed links formatting in the autogenerated html->text mail body.

- Removed incorrectly imported empty `local('')` font-face declarations.


## v0.19.4

- Fixed TinyMCE source code viewer textarea styles ([#3715](https://github.com/pocketbase/pocketbase/issues/3715)).

- Fixed `text` field min/max validators to properly count multi-byte characters ([#3735](https://github.com/pocketbase/pocketbase/issues/3735)).

- Allowed hyphens in `username` ([#3697](https://github.com/pocketbase/pocketbase/issues/3697)).
  _More control over the system fields settings will be available in the future._

- Updated the JSVM generated types to use directly the value type instead of `* | undefined` union in functions/methods return declarations.


## v0.19.3

- Added the release notes to the console output of `./pocketbase update` ([#3685](https://github.com/pocketbase/pocketbase/discussions/3685)).

- Added missing documentation for the JSVM `$mails.*` bindings.

- Relaxed the OAuth2 redirect url validation to allow any string value ([#3689](https://github.com/pocketbase/pocketbase/pull/3689); thanks @sergeypdev).
  _Note that the redirect url format is still bound to the accepted values by the specific OAuth2 provider._


## v0.19.2

- Updated the JSVM generated types ([#3627](https://github.com/pocketbase/pocketbase/issues/3627), [#3662](https://github.com/pocketbase/pocketbase/issues/3662)).


## v0.19.1

- Fixed `tokenizer.Scan()/ScanAll()` to ignore the separators from the default trim cutset.
  An option to return also the empty found tokens was also added via `Tokenizer.KeepEmptyTokens(true)`.
  _This should fix the parsing of whitespace characters around view query column names when no quotes are used ([#3616](https://github.com/pocketbase/pocketbase/discussions/3616#discussioncomment-7398564))._

- Fixed the `:excerpt(max, withEllipsis?)` `fields` query param modifier to properly add space to the generated text fragment after block tags.


## v0.19.0

- Added Patreon OAuth2 provider ([#3323](https://github.com/pocketbase/pocketbase/pull/3323); thanks @ghostdevv).

- Added mailcow OAuth2 provider ([#3364](https://github.com/pocketbase/pocketbase/pull/3364); thanks @thisni1s).

- Added support for `:excerpt(max, withEllipsis?)` `fields` modifier that will return a short plain text version of any string value (html tags are stripped).
    This could be used to minimize the downloaded json data when listing records with large `editor` html values.
    ```js
    await pb.collection("example").getList(1, 20, {
      "fields": "*,description:excerpt(100)"
    })
    ```

- Several Admin UI improvements:
  - Count the total records separately to speed up the query execution for large datasets ([#3344](https://github.com/pocketbase/pocketbase/issues/3344)).
  - Enclosed the listing scrolling area within the table so that the horizontal scrollbar and table header are always reachable ([#2505](https://github.com/pocketbase/pocketbase/issues/2505)).
  - Allowed opening the record preview/update form via direct URL ([#2682](https://github.com/pocketbase/pocketbase/discussions/2682)).
  - Reintroduced the local `date` field tooltip on hover.
  - Speed up the listing loading times for records with large `editor` field values by initially fetching only a partial of the records data (the complete record data is loaded on record preview/update).
  - Added "Media library" (collection images picker) support for the TinyMCE `editor` field.
  - Added support to "pin" collections in the sidebar.
  - Added support to manually resize the collections sidebar.
  - More clear "Nonempty" field label style.
  - Removed the legacy `.woff` and `.ttf` fonts and keep only `.woff2`.

- Removed the explicit `Content-Type` charset from the realtime response due to compatibility issues with IIS ([#3461](https://github.com/pocketbase/pocketbase/issues/3461)).
  _The `Connection:keep-alive` realtime response header was also removed as it is not really used with HTTP2 anyway._

- Added new JSVM bindings:
  - `new Cookie({ ... })` constructor for creating `*http.Cookie` equivalent value.
  - `new SubscriptionMessage({ ... })` constructor for creating a custom realtime subscription payload.
  - Soft-deprecated `$os.exec()` in favour of `$os.cmd()` to make it more clear that the call only prepares the command and doesn't execute it.

- ⚠️ Bumped the min required Go version to 1.19.


## v0.18.10

- Added global `raw` template function to allow outputting raw/verbatim HTML content in the JSVM templates ([#3476](https://github.com/pocketbase/pocketbase/discussions/3476)).
  ```
  {{.description|raw}}
  ```

- Trimmed view query semicolon and allowed single quotes for column aliases ([#3450](https://github.com/pocketbase/pocketbase/issues/3450#issuecomment-1748044641)).
  _Single quotes are usually [not a valid identifier quote characters](https://www.sqlite.org/lang_keywords.html), but for resilience and compatibility reasons SQLite allows them in some contexts where only an identifier is expected._

- Bumped the GitHub action to use [min Go 1.21.2](https://github.com/golang/go/issues?q=milestone%3AGo1.21.2) (_the fixed issues are not critical as they are mostly related to the compiler/build tools_).


## v0.18.9

- Fixed empty thumbs directories not getting deleted on Windows after deleting a record img file ([#3382](https://github.com/pocketbase/pocketbase/issues/3382)).

- Updated the generated JSVM typings to silent the TS warnings when trying to access a field/method in a Go->TS interface.


## v0.18.8

- Minor fix for the View collections API Preview and Admin UI listings incorrectly showing the `created` and `updated` fields as `N/A` when the view query doesn't have them.


## v0.18.7

- Fixed JS error in the Admin UI when listing records with invalid `relation` field value ([#3372](https://github.com/pocketbase/pocketbase/issues/3372)).
  _This could happen usually only during custom SQL import scripts or when directly modifying the record field value without data validations._

- Updated Go deps and the generated JSVM types.


## v0.18.6

- Return the response headers and cookies in the `$http.send()` result ([#3310](https://github.com/pocketbase/pocketbase/discussions/3310)).

- Added more descriptive internal error message for missing user/admin email on password reset requests.

- Updated Go deps.


## v0.18.5

- Fixed minor Admin UI JS error in the auth collection options panel introduced with the change from v0.18.4.


## v0.18.4

- Added escape character (`\`) support in the Admin UI to allow using `select` field values with comma ([#2197](https://github.com/pocketbase/pocketbase/discussions/2197)).


## v0.18.3

- Exposed a global JSVM `readerToString(reader)` helper function to allow reading Go `io.Reader` values ([#3273](https://github.com/pocketbase/pocketbase/discussions/3273)).

- Bumped the GitHub action to use [min Go 1.21.1](https://github.com/golang/go/issues?q=milestone%3AGo1.21.1+label%3ACherryPickApproved) for the prebuilt executable since it contains some minor `html/template` and `net/http` security fixes.


## v0.18.2

- Prevent breaking the record form in the Admin UI in case the browser's localStorage quota has been exceeded when uploading or storing large `editor` values ([#3265](https://github.com/pocketbase/pocketbase/issues/3265)).

- Updated docs and missing JSVM typings.

- Exposed additional crypto primitives under the `$security.*` JSVM namespace ([#3273](https://github.com/pocketbase/pocketbase/discussions/3273)):
  ```js
  // HMAC with SHA256
  $security.hs256("hello", "secret")

  // HMAC with SHA512
  $security.hs512("hello", "secret")

  // compare 2 strings with a constant time
  $security.equal(hash1, hash2)
  ```


## v0.18.1

- Excluded the local temp dir from the backups ([#3261](https://github.com/pocketbase/pocketbase/issues/3261)).


## v0.18.0

- Simplified the `serve` command to accept domain name(s) as argument to reduce any additional manual hosts setup that sometimes previously was needed when deploying on production ([#3190](https://github.com/pocketbase/pocketbase/discussions/3190)).
  ```sh
  ./pocketbase serve yourdomain.com
  ```

- Added `fields` wildcard (`*`) support.

- Added option to upload a backup file from the Admin UI ([#2599](https://github.com/pocketbase/pocketbase/issues/2599)).

- Registered a custom Deflate compressor to speedup (_nearly 2-3x_) the backups generation for the sake of a small zip size increase.
  _Based on several local tests, `pb_data` of ~500MB (from which ~350MB+ are several hundred small files) results in a ~280MB zip generated for ~11s (previously it resulted in ~250MB zip but for ~35s)._

- Added the application name as part of the autogenerated backup name for easier identification ([#3066](https://github.com/pocketbase/pocketbase/issues/3066)).

- Added new `SmtpConfig.LocalName` option to specify a custom domain name (or IP address) for the initial EHLO/HELO exchange ([#3097](https://github.com/pocketbase/pocketbase/discussions/3097)).
  _This is usually required for verification purposes only by some SMTP providers, such as on-premise [Gmail SMTP-relay](https://support.google.com/a/answer/2956491)._

- Added `NoDecimal` `number` field option.

- `editor` field improvements:
    - Added new "Strip urls domain" option to allow controlling the default TinyMCE urls behavior (_default to `false` for new content_).
    - Normalized pasted text while still preserving links, lists, tables, etc. formatting ([#3257](https://github.com/pocketbase/pocketbase/issues/3257)).

- Added option to auto generate admin and auth record passwords from the Admin UI.

- Added JSON validation and syntax highlight for the `json` field in the Admin UI ([#3191](https://github.com/pocketbase/pocketbase/issues/3191)).

- Added datetime filter macros:
  ```
  // all macros are UTC based
  @second     - @now second number (0-59)
  @minute     - @now minute number (0-59)
  @hour       - @now hour number (0-23)
  @weekday    - @now weekday number (0-6)
  @day        - @now day number
  @month      - @now month number
  @year       - @now year number
  @todayStart - beginning of the current day as datetime string
  @todayEnd   - end of the current day as datetime string
  @monthStart - beginning of the current month as datetime string
  @monthEnd   - end of the current month as datetime string
  @yearStart  - beginning of the current year as datetime string
  @yearEnd    - end of the current year as datetime string
  ```

- Added cron expression macros ([#3132](https://github.com/pocketbase/pocketbase/issues/3132)):
  ```
  @yearly   - "0 0 1 1 *"
  @annually - "0 0 1 1 *"
  @monthly  - "0 0 1 * *"
  @weekly   - "0 0 * * 0"
  @daily    - "0 0 * * *"
  @midnight - "0 0 * * *"
  @hourly   - "0 * * * *"
  ```

- ⚠️ Added offset argument `Dao.FindRecordsByFilter(collection, filter, sort, limit, offset, [params...])`.
  _If you don't need an offset, you can set it to `0`._

- To minimize the footguns with `Dao.FindFirstRecordByFilter()` and `Dao.FindRecordsByFilter()`, the functions now supports an optional placeholder params argument that is safe to be populated with untrusted user input.
  The placeholders are in the same format as when binding regular SQL parameters.
  ```go
  // unsanitized and untrusted filter variables
  status := "..."
  author := "..."

  app.Dao().FindFirstRecordByFilter("articles", "status={:status} && author={:author}", dbx.Params{
    "status": status,
    "author": author,
  })

  app.Dao().FindRecordsByFilter("articles", "status={:status} && author={:author}", "-created", 10, 0, dbx.Params{
    "status": status,
    "author": author,
  })
  ```

- Added JSVM `$mails.*` binds for the corresponding Go [mails package](https://pkg.go.dev/github.com/pocketbase/pocketbase/mails) functions.

- Added JSVM helper crypto primitives under the `$security.*` namespace:
  ```js
  $security.md5(text)
  $security.sha256(text)
  $security.sha512(text)
  ```

- ⚠️ Deprecated `RelationOptions.DisplayFields` in favor of the new `SchemaField.Presentable` option to avoid the duplication when a single collection is referenced more than once and/or by multiple other collections.

- ⚠️ Fill the `LastVerificationSentAt` and `LastResetSentAt` fields only after a successfull email send ([#3121](https://github.com/pocketbase/pocketbase/issues/3121)).

- ⚠️ Skip API `fields` json transformations for non 20x responses ([#3176](https://github.com/pocketbase/pocketbase/issues/3176)).

- ⚠️ Changes to `tests.ApiScenario` struct:

    - The `ApiScenario.AfterTestFunc` now receive as 3rd argument `*http.Response` pointer instead of `*echo.Echo` as the latter is not really useful in this context.
      ```go
      // old
      AfterTestFunc: func(t *testing.T, app *tests.TestApp, e *echo.Echo)

      // new
      AfterTestFunc: func(t *testing.T, app *tests.TestApp, res *http.Response)
      ```

    - The `ApiScenario.TestAppFactory` now accept the test instance as argument and no longer expect an error as return result ([#3025](https://github.com/pocketbase/pocketbase/discussions/3025#discussioncomment-6592272)).
      ```go
      // old
      TestAppFactory: func() (*tests.TestApp, error)

      // new
      TestAppFactory: func(t *testing.T) *tests.TestApp
      ```
      _Returning a `nil` app instance from the factory results in test failure. You can enforce a custom test failure by calling `t.Fatal(err)` inside the factory._

- Bumped the min required TLS version to 1.2 in order to improve the cert reputation score.

- Reduced the default JSVM prewarmed pool size to 25 to reduce the initial memory consumptions (_you can manually adjust the pool size with `--hooksPool=50` if you need to, but the default should suffice for most cases_).

- Update `gocloud.dev` dependency to v0.34 and explicitly set the new `NoTempDir` fileblob option to prevent the cross-device link error introduced with v0.33.

- Other minor Admin UI and docs improvements.


## v0.17.7

- Fixed the autogenerated `down` migrations to properly revert the old collection rules in case a change was made in `up` ([#3192](https://github.com/pocketbase/pocketbase/pull/3192); thanks @impact-merlinmarek).
  _Existing `down` migrations can't be fixed but that should be ok as usually the `down` migrations are rarely used against prod environments since they can cause data loss and, while not ideal, the previous old behavior of always setting the rules to `null/nil` is safer than not updating the rules at all._

- Updated some Go deps.


## v0.17.6

- Fixed JSVM `require()` file path error when using Windows-style path delimiters ([#3163](https://github.com/pocketbase/pocketbase/issues/3163#issuecomment-1685034438)).


## v0.17.5

- Added quotes around the wrapped view query columns introduced with v0.17.4.


## v0.17.4

- Fixed Views record retrieval when numeric id is used ([#3110](https://github.com/pocketbase/pocketbase/issues/3110)).
  _With this fix we also now properly recognize `CAST(... as TEXT)` and `CAST(... as BOOLEAN)` as `text` and `bool` fields._

- Fixed `relation` "Cascade delete" tooltip message ([#3098](https://github.com/pocketbase/pocketbase/issues/3098)).

- Fixed jsvm error message prefix on failed migrations ([#3103](https://github.com/pocketbase/pocketbase/pull/3103); thanks @nzhenev).

- Disabled the initial Admin UI admins counter cache when there are no initial admins to allow detecting externally created accounts (eg. with the `admin` command) ([#3106](https://github.com/pocketbase/pocketbase/issues/3106)).

- Downgraded `google/go-cloud` dependency to v0.32.0 until v0.34.0 is released to prevent the `os.TempDir` `cross-device link` errors as too many users complained about it.


## v0.17.3

- Fixed Docker `cross-device link` error when creating `pb_data` backups on a local mounted volume ([#3089](https://github.com/pocketbase/pocketbase/issues/3089)).

- Fixed the error messages for relation to views ([#3090](https://github.com/pocketbase/pocketbase/issues/3090)).

- Always reserve space for the scrollbar to reduce the layout shifts in the Admin UI records listing due to the deprecated `overflow: overlay`.

- Enabled lazy loading for the Admin UI thumb images.


## v0.17.2

- Soft-deprecated `$http.send({ data: object, ... })` in favour of `$http.send({ body: rawString, ... })`
  to allow sending non-JSON body with the request ([#3058](https://github.com/pocketbase/pocketbase/discussions/3058)).
  The existing `data` prop will still work, but it is recommended to use `body` instead (_to send JSON you can use `JSON.stringify(...)` as body value_).

- Added `core.RealtimeConnectEvent.IdleTimeout` field to allow specifying a different realtime idle timeout duration per client basis ([#3054](https://github.com/pocketbase/pocketbase/discussions/3054)).

- Fixed `apis.RequestData` deprecation log note ([#3068](https://github.com/pocketbase/pocketbase/pull/3068); thanks @gungjodi).


## v0.17.1

- Use relative path when redirecting to the OAuth2 providers page in the Admin UI to support subpath deployments ([#3026](https://github.com/pocketbase/pocketbase/pull/3026); thanks @sonyarianto).

- Manually trigger the `OnBeforeServe` hook for `tests.ApiScenario` ([#3025](https://github.com/pocketbase/pocketbase/discussions/3025)).

- Trigger the JSVM `cronAdd()` handler only on app `serve` to prevent unexpected (and eventually duplicated) cron handler calls when custom console commands are used ([#3024](https://github.com/pocketbase/pocketbase/discussions/3024#discussioncomment-6592703)).

- The `console.log()` messages are now written to the `stdout` instead of `stderr`.


## v0.17.0

- New more detailed guides for using PocketBase as framework (both Go and JS).
  _If you find any typos or issues with the docs please report them in https://github.com/pocketbase/site._

- Added new experimental JavaScript app hooks binding via [goja](https://github.com/dop251/goja).
  They are available by default with the prebuilt executable if you create `*.pb.js` file(s) in the `pb_hooks` directory.
  Lower your expectations because the integration comes with some limitations. For more details please check the [Extend with JavaScript](https://pocketbase.io/docs/js-overview/) guide.
  Optionally, you can also enable the JS app hooks as part of a custom Go build for dynamic scripting but you need to register the `jsvm` plugin manually:
  ```go
  jsvm.MustRegister(app core.App, config jsvm.Config{})
  ```

- Added Instagram OAuth2 provider ([#2534](https://github.com/pocketbase/pocketbase/pull/2534); thanks @pnmcosta).

- Added VK OAuth2 provider ([#2533](https://github.com/pocketbase/pocketbase/pull/2533); thanks @imperatrona).

- Added Yandex OAuth2 provider ([#2762](https://github.com/pocketbase/pocketbase/pull/2762); thanks @imperatrona).

- Added new fields to `core.ServeEvent`:
  ```go
  type ServeEvent struct {
    App    App
    Router *echo.Echo
    // new fields
    Server      *http.Server      // allows adjusting the HTTP server config (global timeouts, TLS options, etc.)
    CertManager *autocert.Manager // allows adjusting the autocert options (cache dir, host policy, etc.)
  }
  ```

- Added `record.ExpandedOne(rel)` and `record.ExpandedAll(rel)` helpers to retrieve casted single or multiple expand relations from the already loaded "expand" Record data.

- Added rule and filter record `Dao` helpers:
  ```go
  app.Dao().FindRecordsByFilter("posts", "title ~ 'lorem ipsum' && visible = true", "-created", 10)
  app.Dao().FindFirstRecordByFilter("posts", "slug='test' && active=true")
  app.Dao().CanAccessRecord(record, requestInfo, rule)
  ```

- Added `Dao.WithoutHooks()` helper to create a new `Dao` from the current one but without the create/update/delete hooks.

- Use a default fetch function that will return all relations in case the `fetchFunc` argument of `Dao.ExpandRecord(record, expands, fetchFunc)` and `Dao.ExpandRecords(records, expands, fetchFunc)` is `nil`.

- For convenience it is now possible to call `Dao.RecordQuery(collectionModelOrIdentifier)` with just the collection id or name.
  In case an invalid collection id/name string is passed the query will be resolved with cancelled context error.

- Refactored `apis.ApiError` validation errors serialization to allow `map[string]error` and `map[string]any` when generating the public safe formatted `ApiError.Data`.

- Added support for wrapped API errors (_in case Go 1.20+ is used with multiple wrapped errors, the first `apis.ApiError` takes precedence_).

- Added `?download=1` file query parameter to the file serving endpoint to force the browser to always download the file and not show its preview.

- Added new utility `github.com/pocketbase/pocketbase/tools/template` subpackage to assist with rendering HTML templates using the standard Go `html/template` and `text/template` syntax.

- Added `types.JsonMap.Get(k)` and `types.JsonMap.Set(k, v)` helpers for the cases where the type aliased direct map access is not allowed (eg. in [goja](https://pkg.go.dev/github.com/dop251/goja#hdr-Maps_with_methods)).

- Soft-deprecated `security.NewToken()` in favor of `security.NewJWT()`.

- `Hook.Add()` and `Hook.PreAdd` now returns a unique string identifier that could be used to remove the registered hook handler via `Hook.Remove(handlerId)`.

- Changed the after* hooks to be called right before writing the user response, allowing users to return response errors from the after hooks.
  There is also no longer need for returning explicitly `hook.StopPropagtion` when writing custom response body in a hook because we will skip the finalizer response body write if a response was already "committed".

- ⚠️ Renamed `*Options{}` to `Config{}` for consistency and replaced the unnecessary pointers with their value equivalent to keep the applied configuration defaults isolated within their function calls:
  ```go
  old: pocketbase.NewWithConfig(config *pocketbase.Config) *pocketbase.PocketBase
  new: pocketbase.NewWithConfig(config pocketbase.Config) *pocketbase.PocketBase

  old: core.NewBaseApp(config *core.BaseAppConfig) *core.BaseApp
  new: core.NewBaseApp(config core.BaseAppConfig) *core.BaseApp

  old: apis.Serve(app core.App, options *apis.ServeOptions) error
  new: apis.Serve(app core.App, config apis.ServeConfig) (*http.Server, error)

  old: jsvm.MustRegisterMigrations(app core.App, options *jsvm.MigrationsOptions)
  new: jsvm.MustRegister(app core.App, config jsvm.Config)

  old: ghupdate.MustRegister(app core.App, rootCmd *cobra.Command, options *ghupdate.Options)
  new: ghupdate.MustRegister(app core.App, rootCmd *cobra.Command, config ghupdate.Config)

  old: migratecmd.MustRegister(app core.App, rootCmd *cobra.Command, options *migratecmd.Options)
  new: migratecmd.MustRegister(app core.App, rootCmd *cobra.Command, config migratecmd.Config)
  ```

- ⚠️ Changed the type of `subscriptions.Message.Data` from `string` to `[]byte` because `Data` usually is a json bytes slice anyway.

- ⚠️ Renamed `models.RequestData` to `models.RequestInfo` and soft-deprecated `apis.RequestData(c)` in favor of `apis.RequestInfo(c)` to avoid the stuttering with the `Data` field.
  _The old `apis.RequestData()` method still works to minimize the breaking changes but it is recommended to replace it with `apis.RequestInfo(c)`._

- ⚠️ Changes to the List/Search APIs
    - Added new query parameter `?skipTotal=1` to skip the `COUNT` query performed with the list/search actions ([#2965](https://github.com/pocketbase/pocketbase/discussions/2965)).
      If `?skipTotal=1` is set, the response fields `totalItems` and `totalPages` will have `-1` value (this is to avoid having different JSON responses and to differentiate from the zero default).
      With the latest JS SDK 0.16+ and Dart SDK v0.11+ versions `skipTotal=1` is set by default for the `getFirstListItem()` and `getFullList()` requests.

    - The count and regular select statements also now executes concurrently, meaning that we no longer perform normalization over the `page` parameter and in case the user
      request a page that doesn't exist (eg. `?page=99999999`) we'll return empty `items` array.

    - Reverted the default `COUNT` column to `id` as there are some common situations where it can negatively impact the query performance.
      Additionally, from this version we also set `PRAGMA temp_store = MEMORY` so that also helps with the temp B-TREE creation when `id` is used.
      _There are still scenarios where `COUNT` queries with `rowid` executes faster, but the majority of the time when nested relations lookups are used it seems to have the opposite effect (at least based on the benchmarks dataset)._

- ⚠️ Disallowed relations to views **from non-view** collections ([#3000](https://github.com/pocketbase/pocketbase/issues/3000)).
  The change was necessary because I wasn't able to find an efficient way to track view changes and the previous behavior could have too many unexpected side-effects (eg. view with computed ids).
  There is a system migration that will convert the existing view `relation` fields to `json` (multiple) and `text` (single) fields.
  This could be a breaking change if you have `relation` to view and use `expand` or some of the `relation` view fields as part of a collection rule.

- ⚠️ Added an extra `action` argument to the `Dao` hooks to allow skipping the default persist behavior.
  In preparation for the logs generalization, the `Dao.After*Func` methods now also allow returning an error.

- Allowed `0` as `RelationOptions.MinSelect` value to avoid the ambiguity between 0 and non-filled input value ([#2817](https://github.com/pocketbase/pocketbase/discussions/2817)).

- Fixed zero-default value not being used if the field is not explicitly set when manually creating records ([#2992](https://github.com/pocketbase/pocketbase/issues/2992)).
  Additionally, `record.Get(field)` will now always return normalized value (the same as in the json serialization) for consistency and to avoid ambiguities with what is stored in the related DB table.
  The schema fields columns `DEFAULT` definition was also updated for new collections to ensure that `NULL` values can't be accidentally inserted.

- Fixed `migrate down` not returning the correct `lastAppliedMigrations()` when the stored migration applied time is in seconds.

- Fixed realtime delete event to be called after the record was deleted from the DB (_including transactions and cascade delete operations_).

- Other minor fixes and improvements (typos and grammar fixes, updated dependencies, removed unnecessary 404 error check in the Admin UI, etc.).


## v0.16.10

- Added multiple valued fields (`relation`, `select`, `file`) normalizations to ensure that the zero-default value of a newly created multiple field is applied for already existing data ([#2930](https://github.com/pocketbase/pocketbase/issues/2930)).


## v0.16.9

- Register the `eagerRequestInfoCache` middleware only for the internal `api` group routes to avoid conflicts with custom route handlers ([#2914](https://github.com/pocketbase/pocketbase/issues/2914)).


## v0.16.8

- Fixed unique validator detailed error message not being returned when camelCase field name is used ([#2868](https://github.com/pocketbase/pocketbase/issues/2868)).

- Updated the index parser to allow no space between the table name and the columns list ([#2864](https://github.com/pocketbase/pocketbase/discussions/2864#discussioncomment-6373736)).

- Updated go deps.


## v0.16.7

- Minor optimization for the list/search queries to use `rowid` with the `COUNT` statement when available.
  _This eliminates the temp B-TREE step when executing the query and for large datasets (eg. 150k) it could have 10x improvement (from ~580ms to ~60ms)._


## v0.16.6

- Fixed collection index column sort normalization in the Admin UI ([#2681](https://github.com/pocketbase/pocketbase/pull/2681); thanks @SimonLoir).

- Removed unnecessary admins count in `apis.RequireAdminAuthOnlyIfAny()` middleware ([#2726](https://github.com/pocketbase/pocketbase/pull/2726); thanks @svekko).

- Fixed `multipart/form-data` request bind not populating map array values ([#2763](https://github.com/pocketbase/pocketbase/discussions/2763#discussioncomment-6278902)).

- Upgraded npm and Go dependencies.


## v0.16.5

- Fixed the Admin UI serialization of implicit relation display fields ([#2675](https://github.com/pocketbase/pocketbase/issues/2675)).

- Reset the Admin UI sort in case the active sort collection field is renamed or deleted.


## v0.16.4

- Fixed the selfupdate command not working on Windows due to missing `.exe` in the extracted binary path ([#2589](https://github.com/pocketbase/pocketbase/discussions/2589)).
  _Note that the command on Windows will work from v0.16.4+ onwards, meaning that you still will have to update manually one more time to v0.16.4._

- Added `int64`, `int32`, `uint`, `uint64` and `uint32` support when scanning `types.DateTime` ([#2602](https://github.com/pocketbase/pocketbase/discussions/2602))

- Updated dependencies.


## v0.16.3

- Fixed schema fields sort not working on Safari/Gnome Web ([#2567](https://github.com/pocketbase/pocketbase/issues/2567)).

- Fixed default `PRAGMA`s not being applied for new connections ([#2570](https://github.com/pocketbase/pocketbase/discussions/2570)).


## v0.16.2

- Fixed backups archive not excluding the local `backups` directory on Windows ([#2548](https://github.com/pocketbase/pocketbase/discussions/2548#discussioncomment-5979712)).

- Changed file field to not use `dataTransfer.effectAllowed` when dropping files since it is not reliable and consistent across different OS and browsers ([#2541](https://github.com/pocketbase/pocketbase/issues/2541)).

- Auto register the initial generated snapshot migration to prevent incorrectly reapplying the snapshot on Docker restart ([#2551](https://github.com/pocketbase/pocketbase/discussions/2551)).

- Fixed missing view id field error message typo.


## v0.16.1

- Fixed backup restore not working in a container environment when `pb_data` is mounted as volume ([#2519](https://github.com/pocketbase/pocketbase/issues/2519)).

- Fixed Dart SDK realtime API preview example ([#2523](https://github.com/pocketbase/pocketbase/pull/2523); thanks @xFrann).

- Fixed typo in the backups create panel ([#2526](https://github.com/pocketbase/pocketbase/pull/2526); thanks @dschissler).

- Removed unnecessary slice length check in `list.ExistInSlice` ([#2527](https://github.com/pocketbase/pocketbase/pull/2527); thanks @KunalSin9h).

- Avoid mutating the cached request data on OAuth2 user create ([#2535](https://github.com/pocketbase/pocketbase/discussions/2535)).

- Fixed Export Collections "Download as JSON" ([#2540](https://github.com/pocketbase/pocketbase/issues/2540)).

- Fixed file field drag and drop not working in Firefox and Safari ([#2541](https://github.com/pocketbase/pocketbase/issues/2541)).


## v0.16.0

- Added automated backups (_+ cron rotation_) APIs and UI for the `pb_data` directory.
  The backups can be also initialized programmatically using `app.CreateBackup("backup.zip")`.
  There is also experimental restore method - `app.RestoreBackup("backup.zip")` (_currently works only on UNIX systems as it relies on execve_).
  The backups can be stored locally or in external S3 storage (_it has its own configuration, separate from the file uploads storage filesystem_).

- Added option to limit the returned API fields using the `?fields` query parameter.
  The "fields picker" is applied for `SearchResult.Items` and every other JSON response. For example:
  ```js
  // original: {"id": "RECORD_ID", "name": "abc", "description": "...something very big...", "items": ["id1", "id2"], "expand": {"items": [{"id": "id1", "name": "test1"}, {"id": "id2", "name": "test2"}]}}
  // output:   {"name": "abc", "expand": {"items": [{"name": "test1"}, {"name": "test2"}]}}
  const result = await pb.collection("example").getOne("RECORD_ID", {
    expand: "items",
    fields: "name,expand.items.name",
  })
  ```

- Added new `./pocketbase update` command to selfupdate the prebuilt executable (with option to generate a backup of your `pb_data`).

- Added new `./pocketbase admin` console command:
  ```sh
  // creates new admin account
  ./pocketbase admin create test@example.com 123456890

  // changes the password of an existing admin account
  ./pocketbase admin update test@example.com 0987654321

  // deletes single admin account (if exists)
  ./pocketbase admin delete test@example.com
  ```

- Added `apis.Serve(app, options)` helper to allow starting the API server programmatically.

- Updated the schema fields Admin UI for "tidier" fields visualization.

- Updated the logs "real" user IP to check for `Fly-Client-IP` header and changed the `X-Forward-For` header to use the first non-empty leftmost-ish IP as it the closest to the "real IP".

- Added new `tools/archive` helper subpackage for managing archives (_currently works only with zip_).

- Added new `tools/cron` helper subpackage for scheduling task using cron-like syntax (_this eventually may get exported in the future in a separate repo_).

- Added new `Filesystem.List(prefix)` helper to retrieve a flat list with all files under the provided prefix.

- Added new `App.NewBackupsFilesystem()` helper to create a dedicated filesystem abstraction for managing app data backups.

- Added new `App.OnTerminate()` hook (_executed right before app termination, eg. on `SIGTERM` signal_).

- Added `accept` file field attribute with the field MIME types ([#2466](https://github.com/pocketbase/pocketbase/pull/2466); thanks @Nikhil1920).

- Added support for multiple files sort in the Admin UI ([#2445](https://github.com/pocketbase/pocketbase/issues/2445)).

- Added support for multiple relations sort in the Admin UI.

- Added `meta.isNew` to the OAuth2 auth JSON response to indicate a newly OAuth2 created PocketBase user.<|MERGE_RESOLUTION|>--- conflicted
+++ resolved
@@ -1,16 +1,15 @@
-<<<<<<< HEAD
 ## v0.21.0-WIP
 
 - Added Bitbucket OAuth2 provider ([#3948](https://github.com/pocketbase/pocketbase/pull/3948); thanks @aabajyan).
 
 - Added `TestMailer.SentMessages` field that holds all sent test app emails until cleanup.
-=======
+
+
 ## v0.20.6
 
 - Fixed JSVM types generation for functions with omitted arg types ([#4145](https://github.com/pocketbase/pocketbase/issues/4145)).
 
 - Updated Go deps.
->>>>>>> 931f6bc0
 
 
 ## v0.20.5
