--- conflicted
+++ resolved
@@ -1,4 +1,3 @@
-<<<<<<< HEAD
 ## v0.25.0 (WIP)
 
 - ⚠️ Upgraded Google OAuth2 auth, token and userinfo endpoints to their latest versions.
@@ -17,13 +16,13 @@
 
 - Soft-deprecated `Record.GetUploadedFiles` in favour of `Record.GetUnsavedFiles` to minimize the ambiguities what the method do ([#6269](https://github.com/pocketbase/pocketbase/discussions/6269)).
     (@todo update docs to reflect the `:unsaved` getter change)
-=======
+
+
 ## v0.24.4
 
 - Fixed fields extraction for view query with nested comments ([#6309](https://github.com/pocketbase/pocketbase/discussions/6309)).
 
 - Bumped GitHub action min Go version to 1.23.5 as it comes with some [minor security fixes](https://github.com/golang/go/issues?q=milestone%3AGo1.23.5).
->>>>>>> 37ff943f
 
 
 ## v0.24.3
