--- conflicted
+++ resolved
@@ -37,13 +37,8 @@
         window.Prism = window.Prism || {};
         window.Prism.manual = true;
     </script>
-<<<<<<< HEAD
-  <script type="module" crossorigin src="./assets/index-B56Ob4ro.js"></script>
+  <script type="module" crossorigin src="./assets/index-CzSdwcoX.js"></script>
   <link rel="stylesheet" crossorigin href="./assets/index-J9BLbllu.css">
-=======
-  <script type="module" crossorigin src="./assets/index-C1btFZkO.js"></script>
-  <link rel="stylesheet" crossorigin href="./assets/index-B-iwcVJL.css">
->>>>>>> fb5070d6
 </head>
 <body>
     <div id="app"></div>
