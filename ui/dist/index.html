--- conflicted
+++ resolved
@@ -37,13 +37,8 @@
         window.Prism = window.Prism || {};
         window.Prism.manual = true;
     </script>
-<<<<<<< HEAD
-  <script type="module" crossorigin src="./assets/index-Pt9WoVCJ.js"></script>
+  <script type="module" crossorigin src="./assets/index-B56Ob4ro.js"></script>
   <link rel="stylesheet" crossorigin href="./assets/index-J9BLbllu.css">
-=======
-  <script type="module" crossorigin src="./assets/index-DsLSc56r.js"></script>
-  <link rel="stylesheet" crossorigin href="./assets/index-B-iwcVJL.css">
->>>>>>> 42a008f8
 </head>
 <body>
     <div id="app"></div>
