<!DOCTYPE html>
<html lang="en">
<head>
    <meta charset="UTF-8" />
    <meta name="viewport" content="width=device-width, initial-scale=1.0" />
    <meta
        http-equiv="Content-Security-Policy"
        content="default-src 'self'; style-src 'self' 'unsafe-inline'; img-src 'self' http://127.0.0.1:* data: blob:; connect-src 'self' http://127.0.0.1:*; script-src 'self' 'sha256-GRUzBA7PzKYug7pqxv5rJaec5bwDCw1Vo6/IXwvD3Tc='"
    />

    <title>PocketBase</title>

    <link rel="apple-touch-icon" sizes="180x180" href="./images/favicon/apple-touch-icon.png">
    <link rel="icon" type="image/png" sizes="32x32" href="./images/favicon/favicon-32x32.png">
    <link rel="icon" type="image/png" sizes="16x16" href="./images/favicon/favicon-16x16.png">
    <link rel="manifest" href="./images/favicon/site.webmanifest">
    <link rel="mask-icon" href="./images/favicon/safari-pinned-tab.svg" color="#000000">
    <link rel="shortcut icon" href="./images/favicon/favicon.ico">
    <meta name="msapplication-TileColor" content="#ffffff">
    <meta name="msapplication-config" content="/images/favicon/browserconfig.xml">
    <meta name="theme-color" content="#ffffff">

    <!-- prefetch common tinymce resources to speed up the initial loading times -->
    <link rel="prefetch" href="./libs/tinymce/skins/content/default/content.min.css" as="style" />
    <link rel="prefetch" href="./libs/tinymce/skins/ui/pocketbase/skin.min.css" as="style" />
    <link rel="prefetch" href="./libs/tinymce/skins/ui/pocketbase/content.min.css" as="style" />
    <link rel="prefetch" href="./libs/tinymce/tinymce.min.js" as="script" />
    <link rel="prefetch" href="./libs/tinymce/themes/silver/theme.min.js" as="script" />
    <link rel="prefetch" href="./libs/tinymce/models/dom/model.min.js" as="script" />
    <link rel="prefetch" href="./libs/tinymce/icons/default/icons.min.js" as="script" />
    <link rel="prefetch" href="./libs/tinymce/plugins/autoresize/plugin.min.js" as="script" />
    <link rel="prefetch" href="./libs/tinymce/plugins/autolink/plugin.min.js" as="script" />
    <link rel="prefetch" href="./libs/tinymce/plugins/lists/plugin.min.js" as="script" />
    <link rel="prefetch" href="./libs/tinymce/plugins/link/plugin.min.js" as="script" />
    <link rel="prefetch" href="./libs/tinymce/plugins/image/plugin.min.js" as="script" />
    <link rel="prefetch" href="./libs/tinymce/plugins/searchreplace/plugin.min.js" as="script" />
    <link rel="prefetch" href="./libs/tinymce/plugins/fullscreen/plugin.min.js" as="script" />
    <link rel="prefetch" href="./libs/tinymce/plugins/media/plugin.min.js" as="script" />
    <link rel="prefetch" href="./libs/tinymce/plugins/table/plugin.min.js" as="script" />
    <link rel="prefetch" href="./libs/tinymce/plugins/code/plugin.min.js" as="script" />
    <link rel="prefetch" href="./libs/tinymce/plugins/codesample/plugin.min.js" as="script" />

    <script>
        window.Prism = window.Prism || {};
        window.Prism.manual = true;
    </script>
<<<<<<< HEAD
  <script type="module" crossorigin src="./assets/index-8cf7e31f.js"></script>
=======
  <script type="module" crossorigin src="./assets/index-c7ee28f0.js"></script>
>>>>>>> 42e288c7
  <link rel="stylesheet" href="./assets/index-d0b55baa.css">
</head>
<body>
    <div id="app"></div>
    
</body>
</html><|MERGE_RESOLUTION|>--- conflicted
+++ resolved
@@ -44,12 +44,8 @@
         window.Prism = window.Prism || {};
         window.Prism.manual = true;
     </script>
-<<<<<<< HEAD
-  <script type="module" crossorigin src="./assets/index-8cf7e31f.js"></script>
-=======
-  <script type="module" crossorigin src="./assets/index-c7ee28f0.js"></script>
->>>>>>> 42e288c7
-  <link rel="stylesheet" href="./assets/index-d0b55baa.css">
+  <script type="module" crossorigin src="./assets/index-d58d12b2.js"></script>
+  <link rel="stylesheet" href="./assets/index-39aca13b.css">
 </head>
 <body>
     <div id="app"></div>
