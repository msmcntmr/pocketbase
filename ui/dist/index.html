--- conflicted
+++ resolved
@@ -37,11 +37,7 @@
         window.Prism = window.Prism || {};
         window.Prism.manual = true;
     </script>
-<<<<<<< HEAD
-  <script type="module" crossorigin src="./assets/index-Mz9y34IC.js"></script>
-=======
-  <script type="module" crossorigin src="./assets/index-C58oTbH7.js"></script>
->>>>>>> 9b4200a6
+  <script type="module" crossorigin src="./assets/index-CR1cQipF.js"></script>
   <link rel="stylesheet" crossorigin href="./assets/index-DsG6zVsQ.css">
 </head>
 <body>
