--- conflicted
+++ resolved
@@ -37,11 +37,7 @@
         window.Prism = window.Prism || {};
         window.Prism.manual = true;
     </script>
-<<<<<<< HEAD
-  <script type="module" crossorigin src="./assets/index-BEiunbYo.js"></script>
-=======
-  <script type="module" crossorigin src="./assets/index-SKn09NMF.js"></script>
->>>>>>> 23176950
+  <script type="module" crossorigin src="./assets/index-CXtw0AH6.js"></script>
   <link rel="stylesheet" crossorigin href="./assets/index-B-iwcVJL.css">
 </head>
 <body>
